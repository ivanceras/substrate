// Copyright 2017-2020 Parity Technologies (UK) Ltd.
// This file is part of Substrate.

// Substrate is free software: you can redistribute it and/or modify
// it under the terms of the GNU General Public License as published by
// the Free Software Foundation, either version 3 of the License, or
// (at your option) any later version.

// Substrate is distributed in the hope that it will be useful,
// but WITHOUT ANY WARRANTY; without even the implied warranty of
// MERCHANTABILITY or FITNESS FOR A PARTICULAR PURPOSE.  See the
// GNU General Public License for more details.

// You should have received a copy of the GNU General Public License
// along with Substrate.  If not, see <http://www.gnu.org/licenses/>.

//! Substrate CLI library.

#![warn(missing_docs)]
#![warn(unused_extern_crates)]

#[macro_use]
mod traits;
mod params;
mod execution_strategy;
pub mod error;
pub mod informant;
mod runtime;
mod node_key;

use sc_client_api::execution_extensions::ExecutionStrategies;
use sc_service::{
	config::{Configuration, DatabaseConfig, KeystoreConfig},
	ServiceBuilderCommand,
	RuntimeGenesis, ChainSpecExtension, PruningMode, ChainSpec,
	AbstractService, Roles as ServiceRoles,
};
use sc_network::{
	self,
	multiaddr::Protocol,
	config::{
		NetworkConfiguration, TransportConfig, NonReservedPeerMode,
	},
};

use std::{
	io::Write, iter, fmt::Debug, fs,
	net::{Ipv4Addr, SocketAddr}, path::PathBuf,
};

use regex::Regex;
use structopt::{StructOpt, clap};
pub use structopt;
use params::{
<<<<<<< HEAD
	RunCmd, PurgeChainCmd, RevertCmd, ImportBlocksCmd, ExportBlocksCmd, BuildSpecCmd,
	NetworkConfigurationParams, MergeParameters, TransactionPoolParams,
	NodeKeyParams, NodeKeyType, Cors, CheckBlockCmd, BenchmarkCmd,
=======
	NetworkConfigurationParams, TransactionPoolParams, Cors,
};
pub use params::{
	SharedParams, ImportParams, ExecutionStrategy, Subcommand, RunCmd, BuildSpecCmd,
	ExportBlocksCmd, ImportBlocksCmd, CheckBlockCmd, PurgeChainCmd, RevertCmd,
>>>>>>> 9195fac7
};
pub use traits::GetSharedParams;
use app_dirs::{AppInfo, AppDataType};
use log::info;
use lazy_static::lazy_static;
use sc_telemetry::TelemetryEndpoints;
use sp_runtime::traits::{Block as BlockT, Header as HeaderT};
pub use crate::runtime::{run_until_exit, run_service_until_exit};
use execution_strategy::*;
use names::{Generator, Name};
use chrono::prelude::*;

/// default sub directory to store network config
const DEFAULT_NETWORK_CONFIG_PATH : &'static str = "network";
/// default sub directory to store database
const DEFAULT_DB_CONFIG_PATH : &'static str = "db";
/// default sub directory for the key store
const DEFAULT_KEYSTORE_CONFIG_PATH : &'static str =  "keystore";

/// The maximum number of characters for a node name.
const NODE_NAME_MAX_LENGTH: usize = 32;

/// Executable version. Used to pass version information from the root crate.
#[derive(Clone)]
pub struct VersionInfo {
	/// Implementaiton name.
	pub name: &'static str,
	/// Implementation version.
	pub version: &'static str,
	/// SCM Commit hash.
	pub commit: &'static str,
	/// Executable file name.
	pub executable_name: &'static str,
	/// Executable file description.
	pub description: &'static str,
	/// Executable file author.
	pub author: &'static str,
	/// Support URL.
	pub support_url: &'static str,
	/// Copyright starting year (x-current year)
	pub copyright_start_year: i32,
}

fn get_chain_key(cli: &SharedParams) -> String {
	match cli.chain {
		Some(ref chain) => chain.clone(),
		None => if cli.dev { "dev".into() } else { "".into() }
	}
}

fn generate_node_name() -> String {
	let result = loop {
		let node_name = Generator::with_naming(Name::Numbered).next().unwrap();
		let count = node_name.chars().count();

		if count < NODE_NAME_MAX_LENGTH {
			break node_name
		}
	};

	result
}

/// Load spec give shared params and spec factory.
pub fn load_spec<F, G, E>(cli: &SharedParams, factory: F) -> error::Result<ChainSpec<G, E>> where
	G: RuntimeGenesis,
	E: ChainSpecExtension,
	F: FnOnce(&str) -> Result<Option<ChainSpec<G, E>>, String>,
{
	let chain_key = get_chain_key(cli);
	let spec = match factory(&chain_key)? {
		Some(spec) => spec,
		None => ChainSpec::from_json_file(PathBuf::from(chain_key))?
	};
	Ok(spec)
}

fn base_path(cli: &SharedParams, version: &VersionInfo) -> PathBuf {
	cli.base_path.clone()
		.unwrap_or_else(||
			app_dirs::get_app_root(
				AppDataType::UserData,
				&AppInfo {
					name: version.executable_name,
					author: version.author
				}
			).expect("app directories exist on all supported platforms; qed")
		)
}

/// Helper function used to parse the command line arguments. This is the equivalent of
/// `structopt`'s `from_args()` except that it takes a `VersionInfo` argument to provide the name of
/// the application, author, "about" and version.
///
/// Gets the struct from the command line arguments. Print the
/// error message and quit the program in case of failure.
pub fn from_args<T>(version: &VersionInfo) -> T
where
	T: StructOpt + Sized,
{
	from_iter::<T, _>(&mut std::env::args_os(), version)
}

/// Helper function used to parse the command line arguments. This is the equivalent of
/// `structopt`'s `from_iter()` except that it takes a `VersionInfo` argument to provide the name of
/// the application, author, "about" and version.
///
/// Gets the struct from any iterator such as a `Vec` of your making.
/// Print the error message and quit the program in case of failure.
pub fn from_iter<T, I>(iter: I, version: &VersionInfo) -> T
where
	T: StructOpt + Sized,
	I: IntoIterator,
	I::Item: Into<std::ffi::OsString> + Clone,
{
	let app = T::clap();

	let mut full_version = sc_service::config::full_version_from_strs(
		version.version,
		version.commit
	);
	full_version.push_str("\n");

	let app = app
		.name(version.executable_name)
		.author(version.author)
		.about(version.description)
<<<<<<< HEAD
		.version(&(full_version + "\n")[..])
		.setting(AppSettings::GlobalVersion)
		.setting(AppSettings::ArgsNegateSubcommands)
		.setting(AppSettings::SubcommandsNegateReqs)
		.get_matches_from(args);
	let cli_args = CoreParams::<CC, RP>::from_clap(&matches);
	fdlimit::raise_fd_limit();

	let args = match cli_args {
		params::CoreParams::Run(params) => ParseAndPrepare::Run(
			ParseAndPrepareRun { params, impl_name, version }
		),
		params::CoreParams::BuildSpec(params) => ParseAndPrepare::BuildSpec(
			ParseAndPrepareBuildSpec { params, version }
		),
		params::CoreParams::ExportBlocks(params) => ParseAndPrepare::ExportBlocks(
			ParseAndPrepareExport { params, version }
		),
		params::CoreParams::ImportBlocks(params) => ParseAndPrepare::ImportBlocks(
			ParseAndPrepareImport { params, version }
		),
		params::CoreParams::CheckBlock(params) => ParseAndPrepare::CheckBlock(
			CheckBlock { params, version }
		),
		params::CoreParams::PurgeChain(params) => ParseAndPrepare::PurgeChain(
			ParseAndPreparePurge { params, version }
		),
		params::CoreParams::Benchmark(params) => ParseAndPrepare::Benchmark(
			ParseAndPrepareBenchmark { params }
		),
		params::CoreParams::Revert(params) => ParseAndPrepare::RevertChain(
			ParseAndPrepareRevert { params, version }
		),
		params::CoreParams::Custom(params) => ParseAndPrepare::CustomCommand(params),
	};
	init_logger(args.shared_params().and_then(|p| p.log.as_ref()).map(|v| v.as_ref()).unwrap_or(""));
	args
}

/// Returns a string displaying the node role, special casing the sentry mode
/// (returning `SENTRY`), since the node technically has an `AUTHORITY` role but
/// doesn't participate.
pub fn display_role<A, B, C>(config: &Configuration<A, B, C>) -> String {
	if config.sentry_mode {
		"SENTRY".to_string()
	} else {
		format!("{:?}", config.roles)
	}
}

/// Output of calling `parse_and_prepare`.
#[must_use]
pub enum ParseAndPrepare<'a, CC, RP> {
	/// Command ready to run the main client.
	Run(ParseAndPrepareRun<'a, RP>),
	/// Command ready to build chain specs.
	BuildSpec(ParseAndPrepareBuildSpec<'a>),
	/// Command ready to export the chain.
	ExportBlocks(ParseAndPrepareExport<'a>),
	/// Command ready to import the chain.
	ImportBlocks(ParseAndPrepareImport<'a>),
	/// Command to check a block.
	CheckBlock(CheckBlock<'a>),
	/// Command ready to purge the chain.
	PurgeChain(ParseAndPreparePurge<'a>),
	/// Command ready to benchmark the chain.
	Benchmark(ParseAndPrepareBenchmark),
	/// Command ready to revert the chain.
	RevertChain(ParseAndPrepareRevert<'a>),
	/// An additional custom command passed to `parse_and_prepare`.
	CustomCommand(CC),
}

impl<'a, CC, RP> ParseAndPrepare<'a, CC, RP> where CC: GetSharedParams {
	/// Return common set of parameters shared by all commands.
	pub fn shared_params(&self) -> Option<&SharedParams> {
		match self {
			ParseAndPrepare::Run(c) => Some(&c.params.left.shared_params),
			ParseAndPrepare::BuildSpec(c) => Some(&c.params.shared_params),
			ParseAndPrepare::ExportBlocks(c) => Some(&c.params.shared_params),
			ParseAndPrepare::ImportBlocks(c) => Some(&c.params.shared_params),
			ParseAndPrepare::CheckBlock(c) => Some(&c.params.shared_params),
			ParseAndPrepare::PurgeChain(c) => Some(&c.params.shared_params),
			ParseAndPrepare::Benchmark(_) => None,
			ParseAndPrepare::RevertChain(c) => Some(&c.params.shared_params),
			ParseAndPrepare::CustomCommand(c) => c.shared_params(),
		}
	}
}

impl<'a, CC, RP> ParseAndPrepare<'a, CC, RP> {
	/// Convert ParseAndPrepare to Configuration
	pub fn into_configuration<C, G, E, S>(
		self,
		spec_factory: S,
		default_base_path: Option<PathBuf>,
	) -> error::Result<Option<Configuration<C, G, E>>>
	where
		C: Default,
		G: RuntimeGenesis,
		E: ChainSpecExtension,
		S: FnOnce(&str) -> Result<Option<ChainSpec<G, E>>, String>,
	{
		match self {
			ParseAndPrepare::Run(c) =>
				Some(create_run_node_config(
					c.params.left,
					spec_factory,
					c.impl_name,
					c.version,
					default_base_path,
				)).transpose(),
			ParseAndPrepare::BuildSpec(c) => {
				let spec = load_spec(&c.params.shared_params, spec_factory)?;

				Some(create_build_spec_config(
					&spec,
					&c.params.shared_params,
					c.version,
					default_base_path,
				)).transpose()
			},
			ParseAndPrepare::ExportBlocks(c) =>
				Some(create_config_with_db_path(
					spec_factory,
					&c.params.shared_params,
					c.version,
					default_base_path,
				)).transpose(),
			ParseAndPrepare::ImportBlocks(c) =>
				Some(create_config_with_db_path(
					spec_factory,
					&c.params.shared_params,
					c.version,
					default_base_path,
				)).transpose(),
			ParseAndPrepare::CheckBlock(c) =>
				Some(create_config_with_db_path(
					spec_factory,
					&c.params.shared_params,
					c.version,
					default_base_path,
				)).transpose(),
			ParseAndPrepare::PurgeChain(c) =>
				Some(create_config_with_db_path(
					spec_factory,
					&c.params.shared_params,
					c.version,
					default_base_path,
				)).transpose(),
			ParseAndPrepare::Benchmark(_) =>
				Ok(None),
			ParseAndPrepare::RevertChain(c) =>
				Some(create_config_with_db_path(
					spec_factory,
					&c.params.shared_params,
					c.version,
					default_base_path,
				)).transpose(),
			ParseAndPrepare::CustomCommand(_) => Ok(None),
		}
	}
}

/// Command ready to run the main client.
pub struct ParseAndPrepareRun<'a, RP> {
	params: MergeParameters<RunCmd, RP>,
	impl_name: &'static str,
	version: &'a VersionInfo,
}

impl<'a, RP> ParseAndPrepareRun<'a, RP> {
	/// Runs the command and runs the main client.
	pub fn run<C, G, CE, S, Exit, RS, E>(
		self,
		spec_factory: S,
		exit: Exit,
		run_service: RS,
	) -> error::Result<()>
	where
		S: FnOnce(&str) -> Result<Option<ChainSpec<G, CE>>, String>,
		E: Into<error::Error>,
		RP: StructOpt + Clone,
		C: Default,
		G: RuntimeGenesis,
		CE: ChainSpecExtension,
		Exit: IntoExit,
		RS: FnOnce(Exit, RunCmd, RP, Configuration<C, G, CE>) -> Result<(), E>
	{
		let config = create_run_node_config(
			self.params.left.clone(),
			spec_factory,
			self.impl_name,
			self.version,
			None,
		)?;

		run_service(exit, self.params.left, self.params.right, config).map_err(Into::into)
	}
}

/// Command ready to build chain specs.
pub struct ParseAndPrepareBuildSpec<'a> {
	params: BuildSpecCmd,
	version: &'a VersionInfo,
}

impl<'a> ParseAndPrepareBuildSpec<'a> {
	/// Runs the command and build the chain specs.
	pub fn run<C, G, S, E>(
		self,
		spec_factory: S
	) -> error::Result<()> where
		S: FnOnce(&str) -> Result<Option<ChainSpec<G, E>>, String>,
		C: Default,
		G: RuntimeGenesis,
		E: ChainSpecExtension,
	{
		info!("Building chain spec");
		let raw_output = self.params.raw;
		let mut spec = load_spec(&self.params.shared_params, spec_factory)?;

		if spec.boot_nodes().is_empty() && !self.params.disable_default_bootnode {
			let cfg = create_build_spec_config::<C, _, _>(
				&spec,
				&self.params.shared_params,
				self.version,
				None,
			)?;
			let node_key = node_key_config(
				self.params.node_key_params,
				&Some(cfg.in_chain_config_dir(DEFAULT_NETWORK_CONFIG_PATH).expect("We provided a base_path"))
			)?;
			let keys = node_key.into_keypair()?;
			let peer_id = keys.public().into_peer_id();
			let addr = build_multiaddr![
				Ip4([127, 0, 0, 1]),
				Tcp(30333u16),
				P2p(peer_id)
			];
			spec.add_boot_node(addr)
		}

		let json = sc_service::chain_ops::build_spec(spec, raw_output)?;

		print!("{}", json);

		Ok(())
	}
}

/// Command ready to export the chain.
pub struct ParseAndPrepareExport<'a> {
	params: ExportBlocksCmd,
	version: &'a VersionInfo,
}

impl<'a> ParseAndPrepareExport<'a> {
	/// Runs the command and exports from the chain.
	pub fn run_with_builder<C, G, E, F, B, S, Exit>(
		self,
		builder: F,
		spec_factory: S,
		exit: Exit,
	) -> error::Result<()>
	where S: FnOnce(&str) -> Result<Option<ChainSpec<G, E>>, String>,
		F: FnOnce(Configuration<C, G, E>) -> Result<B, error::Error>,
		B: ServiceBuilderCommand,
		<<<<B as ServiceBuilderCommand>::Block as BlockT>::Header as HeaderT>
			::Number as FromStr>::Err: Debug,
		C: Default,
		G: RuntimeGenesis,
		E: ChainSpecExtension,
		Exit: IntoExit
	{
		let mut config = create_config_with_db_path(
			spec_factory,
			&self.params.shared_params,
			self.version,
			None,
		)?;
		fill_config_keystore_in_memory(&mut config)?;

		if let DatabaseConfig::Path { ref path, .. } = &config.database {
			info!("DB path: {}", path.display());
		}
		let from = self.params.from.and_then(|f| f.parse().ok()).unwrap_or(1);
		let to = self.params.to.and_then(|t| t.parse().ok());

		let json = self.params.json;

		let file: Box<dyn Write> = match self.params.output {
			Some(filename) => Box::new(File::create(filename)?),
			None => Box::new(stdout()),
		};
=======
		.version(full_version.as_str());

	T::from_clap(&app.get_matches_from(iter))
}

/// Helper function used to parse the command line arguments. This is the equivalent of
/// `structopt`'s `try_from_iter()` except that it takes a `VersionInfo` argument to provide the
/// name of the application, author, "about" and version.
///
/// Gets the struct from any iterator such as a `Vec` of your making.
/// Print the error message and quit the program in case of failure.
///
/// **NOTE:** This method WILL NOT exit when `--help` or `--version` (or short versions) are
/// used. It will return a [`clap::Error`], where the [`kind`] is a
/// [`ErrorKind::HelpDisplayed`] or [`ErrorKind::VersionDisplayed`] respectively. You must call
/// [`Error::exit`] or perform a [`std::process::exit`].
pub fn try_from_iter<T, I>(iter: I, version: &VersionInfo) -> clap::Result<T>
where
	T: StructOpt + Sized,
	I: IntoIterator,
	I::Item: Into<std::ffi::OsString> + Clone,
{
	let app = T::clap();
>>>>>>> 9195fac7

	let mut full_version = sc_service::config::full_version_from_strs(
		version.version,
		version.commit,
	);
	full_version.push_str("\n");

	let app = app
		.name(version.executable_name)
		.author(version.author)
		.about(version.description)
		.version(full_version.as_str());

	let matches = app.get_matches_from_safe(iter)?;

	Ok(T::from_clap(&matches))
}

/// A helper function that initializes and runs the node
pub fn run<F, G, E, FNL, FNF, SL, SF>(
	mut config: Configuration<G, E>,
	run_cmd: RunCmd,
	new_light: FNL,
	new_full: FNF,
	spec_factory: F,
	version: &VersionInfo,
) -> error::Result<()>
where
	F: FnOnce(&str) -> Result<Option<ChainSpec<G, E>>, String>,
	FNL: FnOnce(Configuration<G, E>) -> Result<SL, sc_service::error::Error>,
	FNF: FnOnce(Configuration<G, E>) -> Result<SF, sc_service::error::Error>,
	G: RuntimeGenesis,
	E: ChainSpecExtension,
	SL: AbstractService + Unpin,
	SF: AbstractService + Unpin,
{
	init(&mut config, spec_factory, &run_cmd.shared_params, version)?;

	run_cmd.run(config, new_light, new_full, version)
}

/// A helper function that initializes and runs any of the subcommand variants of `CoreParams`.
pub fn run_subcommand<F, G, E, B, BC, BB>(
	mut config: Configuration<G, E>,
	subcommand: Subcommand,
	spec_factory: F,
	builder: B,
	version: &VersionInfo,
) -> error::Result<()>
where
	F: FnOnce(&str) -> Result<Option<ChainSpec<G, E>>, String>,
	B: FnOnce(Configuration<G, E>) -> Result<BC, sc_service::error::Error>,
	G: RuntimeGenesis,
	E: ChainSpecExtension,
	BC: ServiceBuilderCommand<Block = BB> + Unpin,
	BB: sp_runtime::traits::Block + Debug,
	<<<BB as BlockT>::Header as HeaderT>::Number as std::str::FromStr>::Err: std::fmt::Debug,
	<BB as BlockT>::Hash: std::str::FromStr,
{
	init(&mut config, spec_factory, &subcommand.get_shared_params(), version)?;

	subcommand.run(config, builder)
}

/// Initialize substrate and its configuration
///
/// This method:
///
/// 1.  set the panic handler
/// 2.  raise the FD limit
/// 3.  initialize the logger
/// 4.  update the configuration provided with the chain specification, config directory,
///     information (version, commit), database's path, boot nodes and telemetry endpoints
pub fn init<G, E, F>(
	mut config: &mut Configuration<G, E>,
	spec_factory: F,
	shared_params: &SharedParams,
	version: &VersionInfo,
) -> error::Result<()>
where
	G: RuntimeGenesis,
	E: ChainSpecExtension,
	F: FnOnce(&str) -> Result<Option<ChainSpec<G, E>>, String>,
{
	let full_version = sc_service::config::full_version_from_strs(
		version.version,
		version.commit
	);
	sp_panic_handler::set(version.support_url, &full_version);

	fdlimit::raise_fd_limit();
	init_logger(shared_params.log.as_ref().map(|v| v.as_ref()).unwrap_or(""));

	config.chain_spec = Some(load_spec(shared_params, spec_factory)?);
	config.config_dir = Some(base_path(shared_params, version));
	config.impl_commit = version.commit;
	config.impl_version = version.version;

<<<<<<< HEAD
/// Command ready to benchmark the runtime.
pub struct ParseAndPrepareBenchmark {
	params: BenchmarkCmd,
}

impl ParseAndPrepareBenchmark {
	/// Runs the command and benchmarks the chain.
	pub fn run<B, D, G, E, S>(
		self,
		spec_factory: S
	) -> error::Result<()> where
		B: BlockT,
		D: sc_service::NativeExecutionDispatch + 'static,
		S: FnOnce(&str) -> Result<Option<ChainSpec<G, E>>, String>,
		G: RuntimeGenesis,
		E: ChainSpecExtension,
	{
		let shared_params = SharedParams {
			chain: self.params.chain,
			dev: false,
			base_path: None,
			log: self.params.log
		};
		init_logger(shared_params.log.as_ref().map(|v| v.as_ref()).unwrap_or(""));
		let spec = load_spec(&shared_params, spec_factory)?;
		let execution_strategy = self.params.execution.unwrap_or(ExecutionStrategy::Native).into();
		let wasm_method = self.params.wasm_method.into();
		sc_service::chain_ops::benchmark_runtime::<B, D, _, _>(spec, execution_strategy, wasm_method)?;
		Ok(())
	}
}

/// Command ready to revert the chain.
pub struct ParseAndPrepareRevert<'a> {
	params: RevertCmd,
	version: &'a VersionInfo,
}
=======
	config.database = DatabaseConfig::Path {
		path: config
			.in_chain_config_dir(DEFAULT_DB_CONFIG_PATH)
			.expect("We provided a base_path/config_dir."),
		cache_size: None,
	};
>>>>>>> 9195fac7

	config.network.boot_nodes = config.expect_chain_spec().boot_nodes().to_vec();
	config.telemetry_endpoints = config.expect_chain_spec().telemetry_endpoints().clone();

	Ok(())
}

/// Run the node
///
/// Builds and runs either a full or a light node, depending on the `role` within the `Configuration`.
pub fn run_node<G, E, FNL, FNF, SL, SF>(
	config: Configuration<G, E>,
	new_light: FNL,
	new_full: FNF,
	version: &VersionInfo,
) -> error::Result<()>
where
	FNL: FnOnce(Configuration<G, E>) -> Result<SL, sc_service::error::Error>,
	FNF: FnOnce(Configuration<G, E>) -> Result<SF, sc_service::error::Error>,
	G: RuntimeGenesis,
	E: ChainSpecExtension,
	SL: AbstractService + Unpin,
	SF: AbstractService + Unpin,
{
	info!("{}", version.name);
	info!("  version {}", config.full_version());
	info!("  by {}, {}-{}", version.author, version.copyright_start_year, Local::today().year());
	info!("Chain specification: {}", config.expect_chain_spec().name());
	info!("Node name: {}", config.name);
	info!("Roles: {}", display_role(&config));

	match config.roles {
		ServiceRoles::LIGHT => run_service_until_exit(
			config,
			new_light,
		),
		_ => run_service_until_exit(
			config,
			new_full,
		),
	}
}

/// Returns a string displaying the node role, special casing the sentry mode
/// (returning `SENTRY`), since the node technically has an `AUTHORITY` role but
/// doesn't participate.
pub fn display_role<G, E>(config: &Configuration<G, E>) -> String {
	if config.sentry_mode {
		"SENTRY".to_string()
	} else {
		format!("{:?}", config.roles)
	}
}

/// Fill the given `PoolConfiguration` by looking at the cli parameters.
fn fill_transaction_pool_configuration<G, E>(
	options: &mut Configuration<G, E>,
	params: TransactionPoolParams,
) -> error::Result<()> {
	// ready queue
	options.transaction_pool.ready.count = params.pool_limit;
	options.transaction_pool.ready.total_bytes = params.pool_kbytes * 1024;

	// future queue
	let factor = 10;
	options.transaction_pool.future.count = params.pool_limit / factor;
	options.transaction_pool.future.total_bytes = params.pool_kbytes * 1024 / factor;

	Ok(())
}

/// Fill the given `NetworkConfiguration` by looking at the cli parameters.
fn fill_network_configuration(
	cli: NetworkConfigurationParams,
	config_path: PathBuf,
	config: &mut NetworkConfiguration,
	client_id: String,
	is_dev: bool,
) -> error::Result<()> {
	config.boot_nodes.extend(cli.bootnodes.into_iter());
	config.config_path = Some(config_path.to_string_lossy().into());
	config.net_config_path = config.config_path.clone();

	config.reserved_nodes.extend(cli.reserved_nodes.into_iter());
	if cli.reserved_only {
		config.non_reserved_mode = NonReservedPeerMode::Deny;
	}

	config.sentry_nodes.extend(cli.sentry_nodes.into_iter());

	for addr in cli.listen_addr.iter() {
		let addr = addr.parse().ok().ok_or(error::Error::InvalidListenMultiaddress)?;
		config.listen_addresses.push(addr);
	}

	if config.listen_addresses.is_empty() {
		let port = match cli.port {
			Some(port) => port,
			None => 30333,
		};

		config.listen_addresses = vec![
			iter::once(Protocol::Ip4(Ipv4Addr::new(0, 0, 0, 0)))
				.chain(iter::once(Protocol::Tcp(port)))
				.collect()
		];
	}

	config.public_addresses = Vec::new();

	config.client_version = client_id;
	config.node_key = node_key::node_key_config(cli.node_key_params, &config.net_config_path)?;

	config.in_peers = cli.in_peers;
	config.out_peers = cli.out_peers;

	config.transport = TransportConfig::Normal {
		enable_mdns: !is_dev && !cli.no_mdns,
		allow_private_ipv4: !cli.no_private_ipv4,
		wasm_external_transport: None,
	};

	config.max_parallel_downloads = cli.max_parallel_downloads;

	Ok(())
}

#[cfg(not(target_os = "unknown"))]
fn input_keystore_password() -> Result<String, String> {
	rpassword::read_password_from_tty(Some("Keystore password: "))
		.map_err(|e| format!("{:?}", e))
}

/// Use in memory keystore config when it is not required at all.
fn fill_config_keystore_in_memory<G, E>(config: &mut sc_service::Configuration<G, E>)
	-> Result<(), String>
{
	match &mut config.keystore {
		cfg @ KeystoreConfig::None => { *cfg = KeystoreConfig::InMemory; Ok(()) },
		_ => Err("Keystore config specified when it should not be!".into()),
	}
}

/// Fill the password field of the given config instance.
fn fill_config_keystore_password_and_path<G, E>(
	config: &mut sc_service::Configuration<G, E>,
	cli: &RunCmd,
) -> Result<(), String> {
	let password = if cli.password_interactive {
		#[cfg(not(target_os = "unknown"))]
		{
			Some(input_keystore_password()?.into())
		}
		#[cfg(target_os = "unknown")]
		None
	} else if let Some(ref file) = cli.password_filename {
		Some(fs::read_to_string(file).map_err(|e| format!("{}", e))?.into())
	} else if let Some(ref password) = cli.password {
		Some(password.clone().into())
	} else {
		None
	};

	let path = cli.keystore_path.clone().or(
		config.in_chain_config_dir(DEFAULT_KEYSTORE_CONFIG_PATH)
	);

	config.keystore = KeystoreConfig::Path {
		path: path.ok_or_else(|| "No `base_path` provided to create keystore path!")?,
		password,
	};

	Ok(())
}

/// Put block import CLI params into `config` object.
pub fn fill_import_params<G, E>(
	config: &mut Configuration<G, E>,
	cli: &ImportParams,
	role: sc_service::Roles,
	is_dev: bool,
) -> error::Result<()>
where
	G: RuntimeGenesis,
{
	match config.database {
		DatabaseConfig::Path { ref mut cache_size, .. } =>
			*cache_size = Some(cli.database_cache_size),
		DatabaseConfig::Custom(_) => {},
	}

	config.state_cache_size = cli.state_cache_size;

	// by default we disable pruning if the node is an authority (i.e.
	// `ArchiveAll`), otherwise we keep state for the last 256 blocks. if the
	// node is an authority and pruning is enabled explicitly, then we error
	// unless `unsafe_pruning` is set.
	config.pruning = match &cli.pruning {
		Some(ref s) if s == "archive" => PruningMode::ArchiveAll,
		None if role == sc_service::Roles::AUTHORITY => PruningMode::ArchiveAll,
		None => PruningMode::default(),
		Some(s) => {
			if role == sc_service::Roles::AUTHORITY && !cli.unsafe_pruning {
				return Err(error::Error::Input(
					"Validators should run with state pruning disabled (i.e. archive). \
					You can ignore this check with `--unsafe-pruning`.".to_string()
				));
			}

			PruningMode::keep_blocks(s.parse()
				.map_err(|_| error::Error::Input("Invalid pruning mode specified".to_string()))?
			)
		},
	};

	config.wasm_method = cli.wasm_method.into();

	let exec = &cli.execution_strategies;
	let exec_all_or = |strat: ExecutionStrategy, default: ExecutionStrategy| {
		exec.execution.unwrap_or(if strat == default && is_dev {
			ExecutionStrategy::Native
		} else {
			strat
		}).into()
	};

	config.execution_strategies = ExecutionStrategies {
		syncing: exec_all_or(exec.execution_syncing, DEFAULT_EXECUTION_SYNCING),
		importing: exec_all_or(exec.execution_import_block, DEFAULT_EXECUTION_IMPORT_BLOCK),
		block_construction:
			exec_all_or(exec.execution_block_construction, DEFAULT_EXECUTION_BLOCK_CONSTRUCTION),
		offchain_worker:
			exec_all_or(exec.execution_offchain_worker, DEFAULT_EXECUTION_OFFCHAIN_WORKER),
		other: exec_all_or(exec.execution_other, DEFAULT_EXECUTION_OTHER),
	};
	Ok(())
}

/// Update and prepare a `Configuration` with command line parameters of `RunCmd`
pub fn update_config_for_running_node<G, E>(
	mut config: &mut Configuration<G, E>,
	cli: RunCmd,
) -> error::Result<()>
where
	G: RuntimeGenesis,
{
	fill_config_keystore_password_and_path(&mut config, &cli)?;

	let keyring = cli.get_keyring();
	let is_dev = cli.shared_params.dev;
	let is_light = cli.light;
	let is_authority = (cli.validator || cli.sentry || is_dev || keyring.is_some())
		&& !is_light;
	let role =
		if is_light {
			sc_service::Roles::LIGHT
		} else if is_authority {
			sc_service::Roles::AUTHORITY
		} else {
			sc_service::Roles::FULL
		};

	fill_import_params(&mut config, &cli.import_params, role, is_dev)?;

	config.name = match (cli.name.as_ref(), keyring) {
		(Some(name), _) => name.to_string(),
		(_, Some(keyring)) => keyring.to_string(),
		(None, None) => generate_node_name(),
	};
	match node_key::is_node_name_valid(&config.name) {
		Ok(_) => (),
		Err(msg) => Err(
			error::Error::Input(
				format!("Invalid node name '{}'. Reason: {}. If unsure, use none.",
					config.name,
					msg
				)
			)
		)?
	}

	// set sentry mode (i.e. act as an authority but **never** actively participate)
	config.sentry_mode = cli.sentry;

	config.offchain_worker = match (cli.offchain_worker, role) {
		(params::OffchainWorkerEnabled::WhenValidating, sc_service::Roles::AUTHORITY) => true,
		(params::OffchainWorkerEnabled::Always, _) => true,
		(params::OffchainWorkerEnabled::Never, _) => false,
		(params::OffchainWorkerEnabled::WhenValidating, _) => false,
	};

	config.roles = role;
	config.disable_grandpa = cli.no_grandpa;

	let client_id = config.client_id();
	fill_network_configuration(
		cli.network_config,
		config.in_chain_config_dir(DEFAULT_NETWORK_CONFIG_PATH).expect("We provided a basepath"),
		&mut config.network,
		client_id,
		is_dev,
	)?;

	fill_transaction_pool_configuration(&mut config, cli.pool_config)?;

	config.dev_key_seed = keyring
		.map(|a| format!("//{}", a)).or_else(|| {
			if is_dev && !is_light {
				Some("//Alice".into())
			} else {
				None
			}
		});

	if config.rpc_http.is_none() {
		let rpc_interface: &str = interface_str(cli.rpc_external, cli.unsafe_rpc_external, cli.validator)?;
		config.rpc_http = Some(parse_address(&format!("{}:{}", rpc_interface, 9933), cli.rpc_port)?);
	}
	if config.rpc_ws.is_none() {
		let ws_interface: &str = interface_str(cli.ws_external, cli.unsafe_ws_external, cli.validator)?;
		config.rpc_ws = Some(parse_address(&format!("{}:{}", ws_interface, 9944), cli.ws_port)?);
	}

	if config.grafana_port.is_none() {
		let grafana_interface: &str = if cli.grafana_external { "0.0.0.0" } else { "127.0.0.1" };
		config.grafana_port = Some(
			parse_address(&format!("{}:{}", grafana_interface, 9955), cli.grafana_port)?
		);
	}

	config.rpc_ws_max_connections = cli.ws_max_connections;
	config.rpc_cors = cli.rpc_cors.unwrap_or_else(|| if is_dev {
		log::warn!("Running in --dev mode, RPC CORS has been disabled.");
		Cors::All
	} else {
		Cors::List(vec![
			"http://localhost:*".into(),
			"http://127.0.0.1:*".into(),
			"https://localhost:*".into(),
			"https://127.0.0.1:*".into(),
			"https://polkadot.js.org".into(),
			"https://substrate-ui.parity.io".into(),
		])
	}).into();

	// Override telemetry
	if cli.no_telemetry {
		config.telemetry_endpoints = None;
	} else if !cli.telemetry_endpoints.is_empty() {
		config.telemetry_endpoints = Some(TelemetryEndpoints::new(cli.telemetry_endpoints));
	}

	config.tracing_targets = cli.tracing_targets.into();
	config.tracing_receiver = cli.tracing_receiver.into();

	// Imply forced authoring on --dev
	config.force_authoring = cli.shared_params.dev || cli.force_authoring;

	Ok(())
}

fn interface_str(
	is_external: bool,
	is_unsafe_external: bool,
	is_validator: bool,
) -> Result<&'static str, error::Error> {
	if is_external && is_validator {
		return Err(error::Error::Input("--rpc-external and --ws-external options shouldn't be \
		used if the node is running as a validator. Use `--unsafe-rpc-external` if you understand \
		the risks. See the options description for more information.".to_owned()));
	}

	if is_external || is_unsafe_external {
		log::warn!("It isn't safe to expose RPC publicly without a proxy server that filters \
		available set of RPC methods.");

		Ok("0.0.0.0")
	} else {
		Ok("127.0.0.1")
	}
}

fn parse_address(
	address: &str,
	port: Option<u16>,
) -> Result<SocketAddr, String> {
	let mut address: SocketAddr = address.parse().map_err(
		|_| format!("Invalid address: {}", address)
	)?;
	if let Some(port) = port {
		address.set_port(port);
	}

	Ok(address)
}

/// Initialize the logger
pub fn init_logger(pattern: &str) {
	use ansi_term::Colour;

	let mut builder = env_logger::Builder::new();
	// Disable info logging by default for some modules:
	builder.filter(Some("ws"), log::LevelFilter::Off);
	builder.filter(Some("hyper"), log::LevelFilter::Warn);
	builder.filter(Some("cranelift_wasm"), log::LevelFilter::Warn);
	// Always log the special target `sc_tracing`, overrides global level
	builder.filter(Some("sc_tracing"), log::LevelFilter::Info);
	// Enable info for others.
	builder.filter(None, log::LevelFilter::Info);

	if let Ok(lvl) = std::env::var("RUST_LOG") {
		builder.parse_filters(&lvl);
	}

	builder.parse_filters(pattern);
	let isatty = atty::is(atty::Stream::Stderr);
	let enable_color = isatty;

	builder.format(move |buf, record| {
		let now = time::now();
		let timestamp =
			time::strftime("%Y-%m-%d %H:%M:%S", &now)
				.expect("Error formatting log timestamp");

		let mut output = if log::max_level() <= log::LevelFilter::Info {
			format!("{} {}", Colour::Black.bold().paint(timestamp), record.args())
		} else {
			let name = ::std::thread::current()
				.name()
				.map_or_else(Default::default, |x| format!("{}", Colour::Blue.bold().paint(x)));
			let millis = (now.tm_nsec as f32 / 1000000.0).round() as usize;
			let timestamp = format!("{}.{:03}", timestamp, millis);
			format!(
				"{} {} {} {}  {}",
				Colour::Black.bold().paint(timestamp),
				name,
				record.level(),
				record.target(),
				record.args()
			)
		};

		if !isatty && record.level() <= log::Level::Info && atty::is(atty::Stream::Stdout) {
			// duplicate INFO/WARN output to console
			println!("{}", output);
		}

		if !enable_color {
			output = kill_color(output.as_ref());
		}

		writeln!(buf, "{}", output)
	});

	if builder.try_init().is_err() {
		info!("Not registering Substrate logger, as there is already a global logger registered!");
	}
}

fn kill_color(s: &str) -> String {
	lazy_static! {
		static ref RE: Regex = Regex::new("\x1b\\[[^m]+m").expect("Error initializing color regex");
	}
	RE.replace_all(s, "").to_string()
}

#[cfg(test)]
mod tests {
	use super::*;

	#[test]
	fn keystore_path_is_generated_correctly() {
		let chain_spec = ChainSpec::from_genesis(
			"test",
			"test-id",
			|| (),
			Vec::new(),
			None,
			None,
			None,
			None::<()>,
		);

		for keystore_path in vec![None, Some("/keystore/path")] {
			let args: Vec<&str> = vec![];
			let mut run_cmds = RunCmd::from_iter(args);
			run_cmds.keystore_path = keystore_path.clone().map(PathBuf::from);

			let mut node_config = Configuration::default();
			node_config.config_dir = Some(PathBuf::from("/test/path"));
			node_config.chain_spec = Some(chain_spec.clone());
			update_config_for_running_node(
				&mut node_config,
				run_cmds.clone(),
			).unwrap();

			let expected_path = match keystore_path {
				Some(path) => PathBuf::from(path),
				None => PathBuf::from("/test/path/chains/test-id/keystore"),
			};

			assert_eq!(expected_path, node_config.keystore.path().unwrap().to_owned());
		}
	}
}<|MERGE_RESOLUTION|>--- conflicted
+++ resolved
@@ -52,17 +52,12 @@
 use structopt::{StructOpt, clap};
 pub use structopt;
 use params::{
-<<<<<<< HEAD
-	RunCmd, PurgeChainCmd, RevertCmd, ImportBlocksCmd, ExportBlocksCmd, BuildSpecCmd,
-	NetworkConfigurationParams, MergeParameters, TransactionPoolParams,
-	NodeKeyParams, NodeKeyType, Cors, CheckBlockCmd, BenchmarkCmd,
-=======
 	NetworkConfigurationParams, TransactionPoolParams, Cors,
 };
 pub use params::{
 	SharedParams, ImportParams, ExecutionStrategy, Subcommand, RunCmd, BuildSpecCmd,
 	ExportBlocksCmd, ImportBlocksCmd, CheckBlockCmd, PurgeChainCmd, RevertCmd,
->>>>>>> 9195fac7
+	BenchmarkCmd,
 };
 pub use traits::GetSharedParams;
 use app_dirs::{AppInfo, AppDataType};
@@ -190,303 +185,6 @@
 		.name(version.executable_name)
 		.author(version.author)
 		.about(version.description)
-<<<<<<< HEAD
-		.version(&(full_version + "\n")[..])
-		.setting(AppSettings::GlobalVersion)
-		.setting(AppSettings::ArgsNegateSubcommands)
-		.setting(AppSettings::SubcommandsNegateReqs)
-		.get_matches_from(args);
-	let cli_args = CoreParams::<CC, RP>::from_clap(&matches);
-	fdlimit::raise_fd_limit();
-
-	let args = match cli_args {
-		params::CoreParams::Run(params) => ParseAndPrepare::Run(
-			ParseAndPrepareRun { params, impl_name, version }
-		),
-		params::CoreParams::BuildSpec(params) => ParseAndPrepare::BuildSpec(
-			ParseAndPrepareBuildSpec { params, version }
-		),
-		params::CoreParams::ExportBlocks(params) => ParseAndPrepare::ExportBlocks(
-			ParseAndPrepareExport { params, version }
-		),
-		params::CoreParams::ImportBlocks(params) => ParseAndPrepare::ImportBlocks(
-			ParseAndPrepareImport { params, version }
-		),
-		params::CoreParams::CheckBlock(params) => ParseAndPrepare::CheckBlock(
-			CheckBlock { params, version }
-		),
-		params::CoreParams::PurgeChain(params) => ParseAndPrepare::PurgeChain(
-			ParseAndPreparePurge { params, version }
-		),
-		params::CoreParams::Benchmark(params) => ParseAndPrepare::Benchmark(
-			ParseAndPrepareBenchmark { params }
-		),
-		params::CoreParams::Revert(params) => ParseAndPrepare::RevertChain(
-			ParseAndPrepareRevert { params, version }
-		),
-		params::CoreParams::Custom(params) => ParseAndPrepare::CustomCommand(params),
-	};
-	init_logger(args.shared_params().and_then(|p| p.log.as_ref()).map(|v| v.as_ref()).unwrap_or(""));
-	args
-}
-
-/// Returns a string displaying the node role, special casing the sentry mode
-/// (returning `SENTRY`), since the node technically has an `AUTHORITY` role but
-/// doesn't participate.
-pub fn display_role<A, B, C>(config: &Configuration<A, B, C>) -> String {
-	if config.sentry_mode {
-		"SENTRY".to_string()
-	} else {
-		format!("{:?}", config.roles)
-	}
-}
-
-/// Output of calling `parse_and_prepare`.
-#[must_use]
-pub enum ParseAndPrepare<'a, CC, RP> {
-	/// Command ready to run the main client.
-	Run(ParseAndPrepareRun<'a, RP>),
-	/// Command ready to build chain specs.
-	BuildSpec(ParseAndPrepareBuildSpec<'a>),
-	/// Command ready to export the chain.
-	ExportBlocks(ParseAndPrepareExport<'a>),
-	/// Command ready to import the chain.
-	ImportBlocks(ParseAndPrepareImport<'a>),
-	/// Command to check a block.
-	CheckBlock(CheckBlock<'a>),
-	/// Command ready to purge the chain.
-	PurgeChain(ParseAndPreparePurge<'a>),
-	/// Command ready to benchmark the chain.
-	Benchmark(ParseAndPrepareBenchmark),
-	/// Command ready to revert the chain.
-	RevertChain(ParseAndPrepareRevert<'a>),
-	/// An additional custom command passed to `parse_and_prepare`.
-	CustomCommand(CC),
-}
-
-impl<'a, CC, RP> ParseAndPrepare<'a, CC, RP> where CC: GetSharedParams {
-	/// Return common set of parameters shared by all commands.
-	pub fn shared_params(&self) -> Option<&SharedParams> {
-		match self {
-			ParseAndPrepare::Run(c) => Some(&c.params.left.shared_params),
-			ParseAndPrepare::BuildSpec(c) => Some(&c.params.shared_params),
-			ParseAndPrepare::ExportBlocks(c) => Some(&c.params.shared_params),
-			ParseAndPrepare::ImportBlocks(c) => Some(&c.params.shared_params),
-			ParseAndPrepare::CheckBlock(c) => Some(&c.params.shared_params),
-			ParseAndPrepare::PurgeChain(c) => Some(&c.params.shared_params),
-			ParseAndPrepare::Benchmark(_) => None,
-			ParseAndPrepare::RevertChain(c) => Some(&c.params.shared_params),
-			ParseAndPrepare::CustomCommand(c) => c.shared_params(),
-		}
-	}
-}
-
-impl<'a, CC, RP> ParseAndPrepare<'a, CC, RP> {
-	/// Convert ParseAndPrepare to Configuration
-	pub fn into_configuration<C, G, E, S>(
-		self,
-		spec_factory: S,
-		default_base_path: Option<PathBuf>,
-	) -> error::Result<Option<Configuration<C, G, E>>>
-	where
-		C: Default,
-		G: RuntimeGenesis,
-		E: ChainSpecExtension,
-		S: FnOnce(&str) -> Result<Option<ChainSpec<G, E>>, String>,
-	{
-		match self {
-			ParseAndPrepare::Run(c) =>
-				Some(create_run_node_config(
-					c.params.left,
-					spec_factory,
-					c.impl_name,
-					c.version,
-					default_base_path,
-				)).transpose(),
-			ParseAndPrepare::BuildSpec(c) => {
-				let spec = load_spec(&c.params.shared_params, spec_factory)?;
-
-				Some(create_build_spec_config(
-					&spec,
-					&c.params.shared_params,
-					c.version,
-					default_base_path,
-				)).transpose()
-			},
-			ParseAndPrepare::ExportBlocks(c) =>
-				Some(create_config_with_db_path(
-					spec_factory,
-					&c.params.shared_params,
-					c.version,
-					default_base_path,
-				)).transpose(),
-			ParseAndPrepare::ImportBlocks(c) =>
-				Some(create_config_with_db_path(
-					spec_factory,
-					&c.params.shared_params,
-					c.version,
-					default_base_path,
-				)).transpose(),
-			ParseAndPrepare::CheckBlock(c) =>
-				Some(create_config_with_db_path(
-					spec_factory,
-					&c.params.shared_params,
-					c.version,
-					default_base_path,
-				)).transpose(),
-			ParseAndPrepare::PurgeChain(c) =>
-				Some(create_config_with_db_path(
-					spec_factory,
-					&c.params.shared_params,
-					c.version,
-					default_base_path,
-				)).transpose(),
-			ParseAndPrepare::Benchmark(_) =>
-				Ok(None),
-			ParseAndPrepare::RevertChain(c) =>
-				Some(create_config_with_db_path(
-					spec_factory,
-					&c.params.shared_params,
-					c.version,
-					default_base_path,
-				)).transpose(),
-			ParseAndPrepare::CustomCommand(_) => Ok(None),
-		}
-	}
-}
-
-/// Command ready to run the main client.
-pub struct ParseAndPrepareRun<'a, RP> {
-	params: MergeParameters<RunCmd, RP>,
-	impl_name: &'static str,
-	version: &'a VersionInfo,
-}
-
-impl<'a, RP> ParseAndPrepareRun<'a, RP> {
-	/// Runs the command and runs the main client.
-	pub fn run<C, G, CE, S, Exit, RS, E>(
-		self,
-		spec_factory: S,
-		exit: Exit,
-		run_service: RS,
-	) -> error::Result<()>
-	where
-		S: FnOnce(&str) -> Result<Option<ChainSpec<G, CE>>, String>,
-		E: Into<error::Error>,
-		RP: StructOpt + Clone,
-		C: Default,
-		G: RuntimeGenesis,
-		CE: ChainSpecExtension,
-		Exit: IntoExit,
-		RS: FnOnce(Exit, RunCmd, RP, Configuration<C, G, CE>) -> Result<(), E>
-	{
-		let config = create_run_node_config(
-			self.params.left.clone(),
-			spec_factory,
-			self.impl_name,
-			self.version,
-			None,
-		)?;
-
-		run_service(exit, self.params.left, self.params.right, config).map_err(Into::into)
-	}
-}
-
-/// Command ready to build chain specs.
-pub struct ParseAndPrepareBuildSpec<'a> {
-	params: BuildSpecCmd,
-	version: &'a VersionInfo,
-}
-
-impl<'a> ParseAndPrepareBuildSpec<'a> {
-	/// Runs the command and build the chain specs.
-	pub fn run<C, G, S, E>(
-		self,
-		spec_factory: S
-	) -> error::Result<()> where
-		S: FnOnce(&str) -> Result<Option<ChainSpec<G, E>>, String>,
-		C: Default,
-		G: RuntimeGenesis,
-		E: ChainSpecExtension,
-	{
-		info!("Building chain spec");
-		let raw_output = self.params.raw;
-		let mut spec = load_spec(&self.params.shared_params, spec_factory)?;
-
-		if spec.boot_nodes().is_empty() && !self.params.disable_default_bootnode {
-			let cfg = create_build_spec_config::<C, _, _>(
-				&spec,
-				&self.params.shared_params,
-				self.version,
-				None,
-			)?;
-			let node_key = node_key_config(
-				self.params.node_key_params,
-				&Some(cfg.in_chain_config_dir(DEFAULT_NETWORK_CONFIG_PATH).expect("We provided a base_path"))
-			)?;
-			let keys = node_key.into_keypair()?;
-			let peer_id = keys.public().into_peer_id();
-			let addr = build_multiaddr![
-				Ip4([127, 0, 0, 1]),
-				Tcp(30333u16),
-				P2p(peer_id)
-			];
-			spec.add_boot_node(addr)
-		}
-
-		let json = sc_service::chain_ops::build_spec(spec, raw_output)?;
-
-		print!("{}", json);
-
-		Ok(())
-	}
-}
-
-/// Command ready to export the chain.
-pub struct ParseAndPrepareExport<'a> {
-	params: ExportBlocksCmd,
-	version: &'a VersionInfo,
-}
-
-impl<'a> ParseAndPrepareExport<'a> {
-	/// Runs the command and exports from the chain.
-	pub fn run_with_builder<C, G, E, F, B, S, Exit>(
-		self,
-		builder: F,
-		spec_factory: S,
-		exit: Exit,
-	) -> error::Result<()>
-	where S: FnOnce(&str) -> Result<Option<ChainSpec<G, E>>, String>,
-		F: FnOnce(Configuration<C, G, E>) -> Result<B, error::Error>,
-		B: ServiceBuilderCommand,
-		<<<<B as ServiceBuilderCommand>::Block as BlockT>::Header as HeaderT>
-			::Number as FromStr>::Err: Debug,
-		C: Default,
-		G: RuntimeGenesis,
-		E: ChainSpecExtension,
-		Exit: IntoExit
-	{
-		let mut config = create_config_with_db_path(
-			spec_factory,
-			&self.params.shared_params,
-			self.version,
-			None,
-		)?;
-		fill_config_keystore_in_memory(&mut config)?;
-
-		if let DatabaseConfig::Path { ref path, .. } = &config.database {
-			info!("DB path: {}", path.display());
-		}
-		let from = self.params.from.and_then(|f| f.parse().ok()).unwrap_or(1);
-		let to = self.params.to.and_then(|t| t.parse().ok());
-
-		let json = self.params.json;
-
-		let file: Box<dyn Write> = match self.params.output {
-			Some(filename) => Box::new(File::create(filename)?),
-			None => Box::new(stdout()),
-		};
-=======
 		.version(full_version.as_str());
 
 	T::from_clap(&app.get_matches_from(iter))
@@ -510,7 +208,6 @@
 	I::Item: Into<std::ffi::OsString> + Clone,
 {
 	let app = T::clap();
->>>>>>> 9195fac7
 
 	let mut full_version = sc_service::config::full_version_from_strs(
 		version.version,
@@ -609,52 +306,12 @@
 	config.impl_commit = version.commit;
 	config.impl_version = version.version;
 
-<<<<<<< HEAD
-/// Command ready to benchmark the runtime.
-pub struct ParseAndPrepareBenchmark {
-	params: BenchmarkCmd,
-}
-
-impl ParseAndPrepareBenchmark {
-	/// Runs the command and benchmarks the chain.
-	pub fn run<B, D, G, E, S>(
-		self,
-		spec_factory: S
-	) -> error::Result<()> where
-		B: BlockT,
-		D: sc_service::NativeExecutionDispatch + 'static,
-		S: FnOnce(&str) -> Result<Option<ChainSpec<G, E>>, String>,
-		G: RuntimeGenesis,
-		E: ChainSpecExtension,
-	{
-		let shared_params = SharedParams {
-			chain: self.params.chain,
-			dev: false,
-			base_path: None,
-			log: self.params.log
-		};
-		init_logger(shared_params.log.as_ref().map(|v| v.as_ref()).unwrap_or(""));
-		let spec = load_spec(&shared_params, spec_factory)?;
-		let execution_strategy = self.params.execution.unwrap_or(ExecutionStrategy::Native).into();
-		let wasm_method = self.params.wasm_method.into();
-		sc_service::chain_ops::benchmark_runtime::<B, D, _, _>(spec, execution_strategy, wasm_method)?;
-		Ok(())
-	}
-}
-
-/// Command ready to revert the chain.
-pub struct ParseAndPrepareRevert<'a> {
-	params: RevertCmd,
-	version: &'a VersionInfo,
-}
-=======
 	config.database = DatabaseConfig::Path {
 		path: config
 			.in_chain_config_dir(DEFAULT_DB_CONFIG_PATH)
 			.expect("We provided a base_path/config_dir."),
 		cache_size: None,
 	};
->>>>>>> 9195fac7
 
 	config.network.boot_nodes = config.expect_chain_spec().boot_nodes().to_vec();
 	config.telemetry_endpoints = config.expect_chain_spec().telemetry_endpoints().clone();
