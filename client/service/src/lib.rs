--- conflicted
+++ resolved
@@ -161,14 +161,7 @@
 	/// Chain selection algorithm.
 	type SelectChain: sp_consensus::SelectChain<Self::Block>;
 	/// Transaction pool.
-<<<<<<< HEAD
-	type TransactionPool: TransactionPool<Block = Self::Block>
-		+ TransactionPoolMaintainer<Block = Self::Block>;
-=======
 	type TransactionPool: TransactionPool<Block = Self::Block>;
-	/// Network specialization.
-	type NetworkSpecialization: NetworkSpecialization<Self::Block>;
->>>>>>> 53008ba4
 
 	/// Get event stream for telemetry connection established events.
 	fn telemetry_on_connect_stream(&self) -> futures::channel::mpsc::UnboundedReceiver<()>;
