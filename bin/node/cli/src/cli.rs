// Copyright 2018-2020 Parity Technologies (UK) Ltd.
// This file is part of Substrate.

// Substrate is free software: you can redistribute it and/or modify
// it under the terms of the GNU General Public License as published by
// the Free Software Foundation, either version 3 of the License, or
// (at your option) any later version.

// Substrate is distributed in the hope that it will be useful,
// but WITHOUT ANY WARRANTY; without even the implied warranty of
// MERCHANTABILITY or FITNESS FOR A PARTICULAR PURPOSE.  See the
// GNU General Public License for more details.

// You should have received a copy of the GNU General Public License
// along with Substrate.  If not, see <http://www.gnu.org/licenses/>.

pub use sc_cli::VersionInfo;
use tokio::runtime::{Builder as RuntimeBuilder, Runtime};
use sc_cli::{IntoExit, NoCustom, SharedParams, ImportParams, error};
use sc_service::{AbstractService, Roles as ServiceRoles, Configuration};
use log::info;
use structopt::StructOpt;
use sc_cli::{display_role, parse_and_prepare, GetSharedParams, ParseAndPrepare};
use crate::{service, ChainSpec, load_spec};
use crate::factory_impl::FactoryState;
use node_transaction_factory::RuntimeAdapter;
use futures::{channel::oneshot, future::{select, Either}};

/// Custom subcommands.
#[derive(Clone, Debug, StructOpt)]
pub enum CustomSubcommands {
	/// The custom factory subcommmand for manufacturing transactions.
	#[structopt(
		name = "factory",
		about = "Manufactures num transactions from Alice to random accounts. \
		Only supported for development or local testnet."
	)]
	Factory(FactoryCmd),

	/// The custom inspect subcommmand for decoding blocks and extrinsics.
	#[structopt(
		name = "inspect",
		about = "Decode given block or extrinsic using current native runtime."
	)]
	Inspect(node_inspect::cli::InspectCmd),
}

impl GetSharedParams for CustomSubcommands {
	fn shared_params(&self) -> Option<&SharedParams> {
		match self {
			CustomSubcommands::Factory(cmd) => Some(&cmd.shared_params),
			CustomSubcommands::Inspect(cmd) => Some(&cmd.shared_params),
		}
	}
}

/// The `factory` command used to generate transactions.
/// Please note: this command currently only works on an empty database!
#[derive(Debug, StructOpt, Clone)]
pub struct FactoryCmd {
	/// How often to repeat. This option only has an effect in mode `MasterToNToM`.
	#[structopt(long="rounds", default_value = "1")]
	pub rounds: u64,

	/// MasterToN: Manufacture `num` transactions from the master account
	///            to `num` randomly created accounts, one each.
	///
	/// MasterTo1: Manufacture `num` transactions from the master account
	///            to exactly one other randomly created account.
	///
	/// MasterToNToM: Manufacture `num` transactions from the master account
	///               to `num` randomly created accounts.
	///               From each of these randomly created accounts manufacture
	///               a transaction to another randomly created account.
	///               Repeat this `rounds` times. If `rounds` = 1 the behavior
	///               is the same as `MasterToN`.{n}
	///               A -> B, A -> C, A -> D, ... x `num`{n}
	///               B -> E, C -> F, D -> G, ...{n}
	///               ... x `rounds`
	///
	/// These three modes control manufacturing.
	#[structopt(long="mode", default_value = "MasterToN")]
	pub mode: node_transaction_factory::Mode,

	/// Number of transactions to generate. In mode `MasterNToNToM` this is
	/// the number of transactions per round.
	#[structopt(long="num", default_value = "8")]
	pub num: u64,

	#[allow(missing_docs)]
	#[structopt(flatten)]
	pub shared_params: SharedParams,

	#[allow(missing_docs)]
	#[structopt(flatten)]
	pub import_params: ImportParams,
}

/// Parse command line arguments into service configuration.
pub fn run<I, T, E>(args: I, exit: E, version: sc_cli::VersionInfo) -> error::Result<()> where
	I: IntoIterator<Item = T>,
	T: Into<std::ffi::OsString> + Clone,
	E: IntoExit,
{
	type Config<A, B> = Configuration<(), A, B>;

	match parse_and_prepare::<CustomSubcommands, NoCustom, _>(&version, "substrate-node", args) {
		ParseAndPrepare::Run(cmd) => cmd.run(load_spec, exit,
		|exit, _cli_args, _custom_args, mut config: Config<_, _>| {
			info!("{}", version.name);
			info!("  version {}", config.full_version());
			info!("  by Parity Technologies, 2017-2019");
			info!("Chain specification: {}", config.chain_spec.name());
			info!("Node name: {}", config.name);
			info!("Roles: {}", display_role(&config));
			let runtime = RuntimeBuilder::new()
				.thread_name("main-tokio-")
				.threaded_scheduler()
				.enable_all()
				.build()
				.map_err(|e| format!("{:?}", e))?;
			config.tasks_executor = {
				let runtime_handle = runtime.handle().clone();
				Some(Box::new(move |fut| { runtime_handle.spawn(fut); }))
			};
			match config.roles {
				ServiceRoles::LIGHT => run_until_exit(
					runtime,
					service::new_light(config)?,
					exit
				),
				_ => run_until_exit(
					runtime,
					service::new_full(config)?,
					exit
				),
			}
		}),
		ParseAndPrepare::BuildSpec(cmd) => cmd.run::<NoCustom, _, _, _>(load_spec),
		ParseAndPrepare::ExportBlocks(cmd) => cmd.run_with_builder(|config: Config<_, _>|
			Ok(new_full_start!(config).0), load_spec, exit),
		ParseAndPrepare::ImportBlocks(cmd) => cmd.run_with_builder(|config: Config<_, _>|
			Ok(new_full_start!(config).0), load_spec, exit),
		ParseAndPrepare::CheckBlock(cmd) => cmd.run_with_builder(|config: Config<_, _>|
			Ok(new_full_start!(config).0), load_spec, exit),
		ParseAndPrepare::PurgeChain(cmd) => cmd.run(load_spec),
		ParseAndPrepare::RevertChain(cmd) => cmd.run_with_builder(|config: Config<_, _>|
			Ok(new_full_start!(config).0), load_spec),
		ParseAndPrepare::CustomCommand(CustomSubcommands::Inspect(cmd)) => cmd
			.run_with_builder(|config: Config<_, _>| {
				let client = sc_service::new_full_client::<
					node_runtime::Block, node_runtime::RuntimeApi, node_executor::Executor, _, _, _,
				>(&config)?;
				Ok(node_inspect::Inspector::<node_runtime::Block>::new(client))
			}, load_spec, &version),
		ParseAndPrepare::CustomCommand(CustomSubcommands::Factory(cli_args)) => {
			let mut config: Config<_, _> = sc_cli::create_config_with_db_path(
				load_spec,
				&cli_args.shared_params,
				&version,
				None,
			)?;
<<<<<<< HEAD
			// make sure to configure keystore
			config.keystore = sc_service::config::KeystoreConfig::InMemory;
			sc_cli::fill_import_params(&mut config, &cli_args.import_params, ServiceRoles::FULL)?;
=======
			sc_cli::fill_import_params(
				&mut config,
				&cli_args.import_params,
				ServiceRoles::FULL,
				cli_args.shared_params.dev,
			)?;
>>>>>>> 14720148

			match ChainSpec::from(config.chain_spec.id()) {
				Some(ref c) if c == &ChainSpec::Development || c == &ChainSpec::LocalTestnet => {},
				_ => panic!("Factory is only supported for development and local testnet."),
			}

			let factory_state = FactoryState::new(
				cli_args.mode.clone(),
				cli_args.num,
				cli_args.rounds,
			);

			let service_builder = new_full_start!(config).0;
			node_transaction_factory::factory::<FactoryState<_>, _, _, _, _, _>(
				factory_state,
				service_builder.client(),
				service_builder.select_chain()
					.expect("The select_chain is always initialized by new_full_start!; QED")
			).map_err(|e| format!("Error in transaction factory: {}", e))?;

			Ok(())
		},
	}
}

fn run_until_exit<T, E>(
	mut runtime: Runtime,
	service: T,
	e: E,
) -> error::Result<()>
where
	T: AbstractService,
	E: IntoExit,
{
	let (exit_send, exit) = oneshot::channel();

	let informant = sc_cli::informant::build(&service);

	let handle = runtime.spawn(select(exit, informant));

	// we eagerly drop the service so that the internal exit future is fired,
	// but we need to keep holding a reference to the global telemetry guard
	let _telemetry = service.telemetry();

	let exit = e.into_exit();
	let service_res = runtime.block_on(select(service, exit));

	let _ = exit_send.send(());

	runtime.block_on(handle);

	match service_res {
		Either::Left((res, _)) => res.map_err(error::Error::Service),
		Either::Right((_, _)) => Ok(())
	}
}<|MERGE_RESOLUTION|>--- conflicted
+++ resolved
@@ -160,18 +160,12 @@
 				&version,
 				None,
 			)?;
-<<<<<<< HEAD
-			// make sure to configure keystore
-			config.keystore = sc_service::config::KeystoreConfig::InMemory;
-			sc_cli::fill_import_params(&mut config, &cli_args.import_params, ServiceRoles::FULL)?;
-=======
 			sc_cli::fill_import_params(
 				&mut config,
 				&cli_args.import_params,
 				ServiceRoles::FULL,
 				cli_args.shared_params.dev,
 			)?;
->>>>>>> 14720148
 
 			match ChainSpec::from(config.chain_spec.id()) {
 				Some(ref c) if c == &ChainSpec::Development || c == &ChainSpec::LocalTestnet => {},
