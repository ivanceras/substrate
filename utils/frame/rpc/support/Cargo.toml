[package]
name = "substrate-frame-rpc-support"
version = "2.0.0"
authors = ["Parity Technologies <admin@parity.io>", "Andrew Dirksen <andrew@dirksen.com>"]
edition = "2018"

[dependencies]
futures = { version = "0.3.0", features = ["compat"] }
jsonrpc-client-transports = "14"
jsonrpc-core = "14"
parity-scale-codec = "1"
serde = "1"
frame-support = { path = "../../../../frame/support" }
<<<<<<< HEAD
sp-core-storage = { path = "../../../../primitives/core/storage" }
sc-rpc-api = { path = "../../../../client/rpc-api" }
=======
sp-storage = { path = "../../../../primitives/storage" }
sc-rpc-api = { path = "../../../../client/rpc/api" }
>>>>>>> fbe588ae

[dev-dependencies]
frame-system = { path = "../../../../frame/system" }
tokio = "0.1"<|MERGE_RESOLUTION|>--- conflicted
+++ resolved
@@ -11,13 +11,8 @@
 parity-scale-codec = "1"
 serde = "1"
 frame-support = { path = "../../../../frame/support" }
-<<<<<<< HEAD
-sp-core-storage = { path = "../../../../primitives/core/storage" }
+sp-storage = { path = "../../../../primitives/storage" }
 sc-rpc-api = { path = "../../../../client/rpc-api" }
-=======
-sp-storage = { path = "../../../../primitives/storage" }
-sc-rpc-api = { path = "../../../../client/rpc/api" }
->>>>>>> fbe588ae
 
 [dev-dependencies]
 frame-system = { path = "../../../../frame/system" }
