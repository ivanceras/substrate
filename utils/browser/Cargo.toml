--- conflicted
+++ resolved
@@ -16,18 +16,11 @@
 js-sys = "0.3.34"
 wasm-bindgen = "0.2.57"
 wasm-bindgen-futures = "0.4.7"
-<<<<<<< HEAD
-kvdb-web = "0.3"
+kvdb-web = "0.4"
 sc-informant = { version = "0.8", path = "../../client/informant" }
 sc-service = { version = "0.8", path = "../../client/service", default-features = false }
 sc-network = { path = "../../client/network" }
 sc-chain-spec = { path = "../../client/chain-spec" }
-=======
-kvdb-web = "0.4"
-service = { version = "0.8", package = "sc-service", path = "../../client/service", default-features = false }
-network = { package = "sc-network", path = "../../client/network" }
-chain-spec = { package = "sc-chain-spec", path = "../../client/chain-spec" }
->>>>>>> 4c34b646
 
 # Imported just for the `no_cc` feature
 clear_on_drop = { version = "0.2.3", features = ["no_cc"] }
