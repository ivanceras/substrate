// Copyright 2017-2019 Parity Technologies (UK) Ltd.
// This file is part of Substrate.

// Substrate is free software: you can redistribute it and/or modify
// it under the terms of the GNU General Public License as published by
// the Free Software Foundation, either version 3 of the License, or
// (at your option) any later version.

// Substrate is distributed in the hope that it will be useful,
// but WITHOUT ANY WARRANTY; without even the implied warranty of
// MERCHANTABILITY or FITNESS FOR A PARTICULAR PURPOSE.  See the
// GNU General Public License for more details.

// You should have received a copy of the GNU General Public License
// along with Substrate.  If not, see <http://www.gnu.org/licenses/>.

//! Changes trie pruning-related functions.

use hash_db::Hasher;
use trie::Recorder;
use log::warn;
use num_traits::{One, Zero};
use crate::proving_backend::ProvingBackendEssence;
use crate::trie_backend_essence::TrieBackendEssence;
use crate::changes_trie::{AnchorBlockId, Storage, BlockNumber};
use crate::changes_trie::storage::TrieBackendAdapter;
use crate::changes_trie::input::{ChildIndex, InputKey};
use codec::Decode;

/// Prune obsolete changes tries. Pruning happens at the same block, where highest
/// level digest is created. Pruning guarantees to save changes tries for last
/// `min_blocks_to_keep` blocks. We only prune changes tries at `max_digest_interval`
/// ranges.
pub fn prune<H: Hasher, Number: BlockNumber, F: FnMut(H::Out)>(
	storage: &Storage<H, Number>,
	first: Number,
	last: Number,
	current_block: &AnchorBlockId<H::Out, Number>,
	mut remove_trie_node: F,
) {
<<<<<<< HEAD
=======

	// select range for pruning
	let (first, last) = match pruning_range(config, min_blocks_to_keep, current_block.number.clone()) {
		Some((first, last)) => (first, last),
		None => return,
	};

>>>>>>> 2980dcf3
	// delete changes trie for every block in range
	let mut block = first;
	loop {
		if block >= last.clone() + One::one() {
			break;
		}

		let prev_block = block.clone();
		block += One::one();

		let block = prev_block;
		let root = match storage.root(current_block, block.clone()) {
			Ok(Some(root)) => root,
			Ok(None) => continue,
			Err(error) => {
				// try to delete other tries
				warn!(target: "trie", "Failed to read changes trie root from DB: {}", error);
				continue;
			},
		};
		let children_roots = {
			let trie_storage = TrieBackendEssence::<_, H>::new(
				crate::changes_trie::TrieBackendStorageAdapter(storage),
				root,
			);
			let child_prefix = ChildIndex::key_neutral_prefix(block.clone());
			let mut children_roots = Vec::new();
			trie_storage.for_key_values_with_prefix(&child_prefix, |key, value| {
				if let Ok(InputKey::ChildIndex::<Number>(_trie_key)) = Decode::decode(&mut &key[..]) {
					if let Ok(value) = <Vec<u8>>::decode(&mut &value[..]) {
						let mut trie_root = <H as Hasher>::Out::default();
						trie_root.as_mut().copy_from_slice(&value[..]);
						children_roots.push(trie_root);
					}
				}
			});

			children_roots
		};
		for root in children_roots.into_iter() {
			prune_trie(storage, root, &mut remove_trie_node);
		}

		prune_trie(storage, root, &mut remove_trie_node);
	}
}

// Prune a trie.
fn prune_trie<S: Storage<H, Number>, H: Hasher, Number: BlockNumber, F: FnMut(H::Out)>(
	storage: &S,
	root: H::Out,
	remove_trie_node: &mut F,
) {

	// enumerate all changes trie' keys, recording all nodes that have been 'touched'
	// (effectively - all changes trie nodes)
	let mut proof_recorder: Recorder<H::Out> = Default::default();
	{
		let mut trie = ProvingBackendEssence::<_, H> {
			backend: &TrieBackendEssence::new(TrieBackendAdapter::new(storage), root),
			proof_recorder: &mut proof_recorder,
		};
		trie.record_all_keys();
	}

	// all nodes of this changes trie should be pruned
	remove_trie_node(root);
	for node in proof_recorder.drain().into_iter().map(|n| n.hash) {
		remove_trie_node(node);
	}
}

<<<<<<< HEAD
=======
/// Select blocks range (inclusive from both ends) for pruning changes tries in.
fn pruning_range<Number: BlockNumber>(
	config: &Configuration,
	min_blocks_to_keep: Number,
	block: Number,
) -> Option<(Number, Number)> {
	// compute number of changes tries we actually want to keep
	let (prune_interval, blocks_to_keep) = if config.is_digest_build_enabled() {
		// we only CAN prune at block where max-level-digest is created
		let max_digest_interval = match config.digest_level_at_block(Zero::zero(), block.clone()) {
			Some((digest_level, digest_interval, _)) if digest_level == config.digest_levels =>
				digest_interval,
			_ => return None,
		};

		// compute maximal number of high-level digests to keep
		let max_digest_intervals_to_keep = max_digest_intervals_to_keep(min_blocks_to_keep, max_digest_interval);

		// number of blocks BEFORE current block where changes tries are not pruned
		(
			max_digest_interval,
			max_digest_intervals_to_keep.checked_mul(&max_digest_interval.into())
		)
	} else {
		(
			1,
			Some(min_blocks_to_keep)
		)
	};

	// last block for which changes trie is pruned
	let last_block_to_prune = blocks_to_keep.and_then(|b| block.checked_sub(&b));
	let first_block_to_prune = last_block_to_prune.clone().and_then(|b| b.checked_sub(&prune_interval.into()));

	last_block_to_prune
		.and_then(|last| first_block_to_prune.map(|first| (first + One::one(), last)))
}

/// Select pruning delay for the changes tries. To make sure we could build a changes
/// trie at block B, we need an access to previous:
/// max_digest_interval = config.digest_interval ^ config.digest_levels
/// blocks. So we can only prune blocks that are earlier than B - max_digest_interval.
/// The pruning_delay stands for number of max_digest_interval-s that we want to keep:
/// 0 or 1: means that only last changes trie is guaranteed to exists;
/// 2: the last changes trie + previous changes trie
/// ...
fn max_digest_intervals_to_keep<Number: BlockNumber>(
	min_blocks_to_keep: Number,
	max_digest_interval: u32,
) -> Number {
	// config.digest_level_at_block ensures that it is not zero
	debug_assert!(max_digest_interval != 0);

	let max_digest_intervals_to_keep = min_blocks_to_keep / max_digest_interval.into();
	if max_digest_intervals_to_keep.is_zero() {
		One::one()
	} else {
		max_digest_intervals_to_keep
	}
}

>>>>>>> 2980dcf3
#[cfg(test)]
mod tests {
	use std::collections::HashSet;
	use trie::MemoryDB;
	use primitives::{H256, Blake2Hasher};
	use crate::backend::insert_into_memory_db;
	use crate::changes_trie::storage::InMemoryStorage;
	use codec::Encode;
	use super::*;

	fn prune_by_collect(
		storage: &Storage<Blake2Hasher, u64>,
		first: u64,
		last: u64,
		current_block: u64,
	) -> HashSet<H256> {
		let mut pruned_trie_nodes = HashSet::new();
		let anchor = AnchorBlockId { hash: Default::default(), number: current_block };
		prune(storage, first, last, &anchor,
			|node| { pruned_trie_nodes.insert(node); });
		pruned_trie_nodes
	}

	#[test]
	fn prune_works() {
		fn prepare_storage() -> InMemoryStorage<Blake2Hasher, u64> {

			let child_key = ChildIndex { block: 67u64, storage_key: b"1".to_vec() }.encode();
			let mut mdb1 = MemoryDB::<Blake2Hasher>::default();
			let root1 = insert_into_memory_db::<Blake2Hasher, _>(&mut mdb1, vec![(vec![10], vec![20])]).unwrap();
			let mut mdb2 = MemoryDB::<Blake2Hasher>::default();
			let root2 = insert_into_memory_db::<Blake2Hasher, _>(
				&mut mdb2,
				vec![(vec![11], vec![21]), (vec![12], vec![22])],
			).unwrap();
			let mut mdb3 = MemoryDB::<Blake2Hasher>::default();
<<<<<<< HEAD
			let root3 = insert_into_memory_db::<Blake2Hasher, _>(
				&mut mdb3,
				vec![(vec![13], vec![23]), (vec![14], vec![24])],
			).unwrap();
=======
			let ch_root3 = insert_into_memory_db::<Blake2Hasher, _>(&mut mdb3, vec![(vec![110], vec![120])]).unwrap();
			let root3 = insert_into_memory_db::<Blake2Hasher, _>(&mut mdb3, vec![
				(vec![13], vec![23]),
				(vec![14], vec![24]),
				(child_key, ch_root3.as_ref().encode()),
			]).unwrap();
>>>>>>> 2980dcf3
			let mut mdb4 = MemoryDB::<Blake2Hasher>::default();
			let root4 = insert_into_memory_db::<Blake2Hasher, _>(
				&mut mdb4,
				vec![(vec![15], vec![25])],
			).unwrap();
			let storage = InMemoryStorage::new();
			storage.insert(65, root1, mdb1);
			storage.insert(66, root2, mdb2);
			storage.insert(67, root3, mdb3);
			storage.insert(68, root4, mdb4);

			storage
		}

		let storage = prepare_storage();
		assert!(prune_by_collect(&storage, 20, 30, 90).is_empty());
		assert!(!storage.into_mdb().drain().is_empty());

		let storage = prepare_storage();
		let prune60_65 = prune_by_collect(&storage, 60, 65, 90);
		assert!(!prune60_65.is_empty());
		storage.remove_from_storage(&prune60_65);
		assert!(!storage.into_mdb().drain().is_empty());

		let storage = prepare_storage();
		let prune60_70 = prune_by_collect(&storage, 60, 70, 90);
		assert!(!prune60_70.is_empty());
		storage.remove_from_storage(&prune60_70);
		assert!(storage.into_mdb().drain().is_empty());
	}
}<|MERGE_RESOLUTION|>--- conflicted
+++ resolved
@@ -19,7 +19,7 @@
 use hash_db::Hasher;
 use trie::Recorder;
 use log::warn;
-use num_traits::{One, Zero};
+use num_traits::One;
 use crate::proving_backend::ProvingBackendEssence;
 use crate::trie_backend_essence::TrieBackendEssence;
 use crate::changes_trie::{AnchorBlockId, Storage, BlockNumber};
@@ -32,22 +32,12 @@
 /// `min_blocks_to_keep` blocks. We only prune changes tries at `max_digest_interval`
 /// ranges.
 pub fn prune<H: Hasher, Number: BlockNumber, F: FnMut(H::Out)>(
-	storage: &Storage<H, Number>,
+	storage: &dyn Storage<H, Number>,
 	first: Number,
 	last: Number,
 	current_block: &AnchorBlockId<H::Out, Number>,
 	mut remove_trie_node: F,
 ) {
-<<<<<<< HEAD
-=======
-
-	// select range for pruning
-	let (first, last) = match pruning_range(config, min_blocks_to_keep, current_block.number.clone()) {
-		Some((first, last)) => (first, last),
-		None => return,
-	};
-
->>>>>>> 2980dcf3
 	// delete changes trie for every block in range
 	let mut block = first;
 	loop {
@@ -96,8 +86,8 @@
 }
 
 // Prune a trie.
-fn prune_trie<S: Storage<H, Number>, H: Hasher, Number: BlockNumber, F: FnMut(H::Out)>(
-	storage: &S,
+fn prune_trie<H: Hasher, Number: BlockNumber, F: FnMut(H::Out)>(
+	storage: &dyn Storage<H, Number>,
 	root: H::Out,
 	remove_trie_node: &mut F,
 ) {
@@ -120,70 +110,6 @@
 	}
 }
 
-<<<<<<< HEAD
-=======
-/// Select blocks range (inclusive from both ends) for pruning changes tries in.
-fn pruning_range<Number: BlockNumber>(
-	config: &Configuration,
-	min_blocks_to_keep: Number,
-	block: Number,
-) -> Option<(Number, Number)> {
-	// compute number of changes tries we actually want to keep
-	let (prune_interval, blocks_to_keep) = if config.is_digest_build_enabled() {
-		// we only CAN prune at block where max-level-digest is created
-		let max_digest_interval = match config.digest_level_at_block(Zero::zero(), block.clone()) {
-			Some((digest_level, digest_interval, _)) if digest_level == config.digest_levels =>
-				digest_interval,
-			_ => return None,
-		};
-
-		// compute maximal number of high-level digests to keep
-		let max_digest_intervals_to_keep = max_digest_intervals_to_keep(min_blocks_to_keep, max_digest_interval);
-
-		// number of blocks BEFORE current block where changes tries are not pruned
-		(
-			max_digest_interval,
-			max_digest_intervals_to_keep.checked_mul(&max_digest_interval.into())
-		)
-	} else {
-		(
-			1,
-			Some(min_blocks_to_keep)
-		)
-	};
-
-	// last block for which changes trie is pruned
-	let last_block_to_prune = blocks_to_keep.and_then(|b| block.checked_sub(&b));
-	let first_block_to_prune = last_block_to_prune.clone().and_then(|b| b.checked_sub(&prune_interval.into()));
-
-	last_block_to_prune
-		.and_then(|last| first_block_to_prune.map(|first| (first + One::one(), last)))
-}
-
-/// Select pruning delay for the changes tries. To make sure we could build a changes
-/// trie at block B, we need an access to previous:
-/// max_digest_interval = config.digest_interval ^ config.digest_levels
-/// blocks. So we can only prune blocks that are earlier than B - max_digest_interval.
-/// The pruning_delay stands for number of max_digest_interval-s that we want to keep:
-/// 0 or 1: means that only last changes trie is guaranteed to exists;
-/// 2: the last changes trie + previous changes trie
-/// ...
-fn max_digest_intervals_to_keep<Number: BlockNumber>(
-	min_blocks_to_keep: Number,
-	max_digest_interval: u32,
-) -> Number {
-	// config.digest_level_at_block ensures that it is not zero
-	debug_assert!(max_digest_interval != 0);
-
-	let max_digest_intervals_to_keep = min_blocks_to_keep / max_digest_interval.into();
-	if max_digest_intervals_to_keep.is_zero() {
-		One::one()
-	} else {
-		max_digest_intervals_to_keep
-	}
-}
-
->>>>>>> 2980dcf3
 #[cfg(test)]
 mod tests {
 	use std::collections::HashSet;
@@ -195,7 +121,7 @@
 	use super::*;
 
 	fn prune_by_collect(
-		storage: &Storage<Blake2Hasher, u64>,
+		storage: &dyn Storage<Blake2Hasher, u64>,
 		first: u64,
 		last: u64,
 		current_block: u64,
@@ -220,19 +146,12 @@
 				vec![(vec![11], vec![21]), (vec![12], vec![22])],
 			).unwrap();
 			let mut mdb3 = MemoryDB::<Blake2Hasher>::default();
-<<<<<<< HEAD
-			let root3 = insert_into_memory_db::<Blake2Hasher, _>(
-				&mut mdb3,
-				vec![(vec![13], vec![23]), (vec![14], vec![24])],
-			).unwrap();
-=======
 			let ch_root3 = insert_into_memory_db::<Blake2Hasher, _>(&mut mdb3, vec![(vec![110], vec![120])]).unwrap();
 			let root3 = insert_into_memory_db::<Blake2Hasher, _>(&mut mdb3, vec![
 				(vec![13], vec![23]),
 				(vec![14], vec![24]),
 				(child_key, ch_root3.as_ref().encode()),
 			]).unwrap();
->>>>>>> 2980dcf3
 			let mut mdb4 = MemoryDB::<Blake2Hasher>::default();
 			let root4 = insert_into_memory_db::<Blake2Hasher, _>(
 				&mut mdb4,
