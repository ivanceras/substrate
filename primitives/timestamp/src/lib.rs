--- conflicted
+++ resolved
@@ -89,13 +89,8 @@
 	fn provide_inherent_data(
 		&self,
 		inherent_data: &mut InherentData,
-<<<<<<< HEAD
-	) -> Result<(), inherents::Error> {
+	) -> Result<(), sp_inherents::Error> {
 		use wasm_timer::SystemTime;
-=======
-	) -> Result<(), sp_inherents::Error> {
-		use std::time::SystemTime;
->>>>>>> 40a16efe
 
 		let now = SystemTime::now();
 		now.duration_since(SystemTime::UNIX_EPOCH)
